#pragma once

#pragma GCC diagnostic push
#pragma GCC diagnostic ignored "-Wpedantic"
#include <kitty/kitty.hpp>
#include <unordered_set>
#pragma GCC diagnostic pop

namespace percy
{
<<<<<<< HEAD
=======

>>>>>>> d40294bb
    template<int nr_in>
    static inline std::unordered_set<kitty::static_truth_table<nr_in>, kitty::hash<kitty::static_truth_table<nr_in>>> generate_npn_classes()
    {
        using truth_table = kitty::static_truth_table<nr_in>;
        
        kitty::dynamic_truth_table map(truth_table::NumBits);
        std::transform( map.cbegin(), map.cend(), map.begin(), []( auto word ) { return ~word; } );
        std::unordered_set<truth_table, kitty::hash<truth_table>> classes;

        int64_t index = 0;
        truth_table tt;
        while (index != -1) {
            kitty::create_from_words( tt, &index, &index + 1 );
            const auto res = kitty::exact_npn_canonization( tt, [&map]( const auto& tt ) { kitty::clear_bit( map, *tt.cbegin() ); } );
            classes.insert( std::get<0>( res ) );
            index = find_first_one_bit( map );
        }

        return classes;
    }

}<|MERGE_RESOLUTION|>--- conflicted
+++ resolved
@@ -8,10 +8,6 @@
 
 namespace percy
 {
-<<<<<<< HEAD
-=======
-
->>>>>>> d40294bb
     template<int nr_in>
     static inline std::unordered_set<kitty::static_truth_table<nr_in>, kitty::hash<kitty::static_truth_table<nr_in>>> generate_npn_classes()
     {
@@ -32,5 +28,4 @@
 
         return classes;
     }
-
 }